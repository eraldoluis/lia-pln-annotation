# coding=utf-8
import time
from uuid import uuid4

from flask.sessions import SessionInterface, SessionMixin
from werkzeug.datastructures import CallbackDict


class ElasticsearchSession(CallbackDict, SessionMixin):
<<<<<<< HEAD
    def __init__(self, userId, email=None):
        super(ElasticsearchSession, self).__init__()
        self.userId = userId
        self.email = email
=======
    def __init__(self, userId,email):
        super(ElasticsearchSession, self).__init__()
        self.userId = userId
        self.userEmail = email
>>>>>>> f162ddca


class ElasticSearchSessionInterface(SessionInterface):
    def __init__(self, es):
        self.es = es

    def open_session(self, app, request):
        userEmail = None
        userId = request.cookies.get(app.session_cookie_name)
        email = None
        if userId is None:
            userId = str(uuid4())
<<<<<<< HEAD
            self.es.index(index="test", doc_type="anotadores", id=userId, body={})
        else:
            userInfo = self.es.get(index="test", doc_type="anotadores", id=userId)
            try:
                email = userInfo['_source']['email']
            except:
                pass

        return ElasticsearchSession(userId, email)
=======
        else:
            try:
                userEmail = self.es.get(index="test", doc_type="anotadores", id=userId)['_source']['email']
            except:
                pass

        return ElasticsearchSession(userId,userEmail)
>>>>>>> f162ddca

    def save_session(self, app, session, response):
        domain = self.get_cookie_domain(app)
        if session is None:
            response.delete_cookie(app.session_cookie_name, domain=domain)
            return

        expires = time.time() + 3650 * 24 * 3600
        response.set_cookie(app.session_cookie_name, session.userId,
                            expires=time.strftime("%a, %d-%b-%Y %T GMT", time.gmtime(expires)),
                            httponly=True, domain=domain)
<|MERGE_RESOLUTION|>--- conflicted
+++ resolved
@@ -7,17 +7,10 @@
 
 
 class ElasticsearchSession(CallbackDict, SessionMixin):
-<<<<<<< HEAD
-    def __init__(self, userId, email=None):
-        super(ElasticsearchSession, self).__init__()
-        self.userId = userId
-        self.email = email
-=======
     def __init__(self, userId,email):
         super(ElasticsearchSession, self).__init__()
         self.userId = userId
         self.userEmail = email
->>>>>>> f162ddca
 
 
 class ElasticSearchSessionInterface(SessionInterface):
@@ -27,20 +20,8 @@
     def open_session(self, app, request):
         userEmail = None
         userId = request.cookies.get(app.session_cookie_name)
-        email = None
         if userId is None:
             userId = str(uuid4())
-<<<<<<< HEAD
-            self.es.index(index="test", doc_type="anotadores", id=userId, body={})
-        else:
-            userInfo = self.es.get(index="test", doc_type="anotadores", id=userId)
-            try:
-                email = userInfo['_source']['email']
-            except:
-                pass
-
-        return ElasticsearchSession(userId, email)
-=======
         else:
             try:
                 userEmail = self.es.get(index="test", doc_type="anotadores", id=userId)['_source']['email']
@@ -48,7 +29,6 @@
                 pass
 
         return ElasticsearchSession(userId,userEmail)
->>>>>>> f162ddca
 
     def save_session(self, app, session, response):
         domain = self.get_cookie_domain(app)
