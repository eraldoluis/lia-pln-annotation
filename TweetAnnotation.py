--- conflicted
+++ resolved
@@ -1,7 +1,6 @@
-#!/usr/bin/python
+#!/usr/bin/env python
 # -*- coding: utf-8 -*-
 import json
-from random import randint
 from random import randrange
 import flask
 from flask import Flask, render_template, request, session, redirect, flash, current_app
@@ -67,55 +66,6 @@
         :param _es: the ES client to be used by this manager.
         """
         self.es = _es
-<<<<<<< HEAD
-	if randint(0,2) == 0:
-            _tweets = _es.search(index="ctrls_001", doc_type="twitter", body={
-	        "size": 10,
-	        "query": {
-	            "bool": {
-	                "must": [
-	                    {
-	                        "query_string": {
-	                            "query": "tweet.text:sam OR tweet.text:dean",
-	                            "analyze_wildcard": "true"
-	                        }
-	                     },
-	                    {
-	                        "range": {
-	                            "tweet.created_at": {
-	                                "from": "2017-03-01T13:00-04:00",
-	                                "to": "2017-03-20T14:00-04:00"
-		                        }
-		                    }
-		                }
-		            ]
-		        }
-		    }
-		    })["hits"]["hits"]
-	else:
-		_tweets = _es.search(index="ctrls_001", doc_type="twitter", body={
-		    "size": 10,
-		    "query": {
-		        "bool": {
-		            "must": [
-		                {
-		                    "query_string": {
-		                        "query": "tweet.text:Bahia OR tweet.text:São Paulo OR tweet.text:Santos",
-		                        "analyze_wildcard": "true"
-		                    }
-		                },
-		                {
-		                    "range": {
-		                        "tweet.created_at": {
-		                            "from": "2017-03-01T13:00-04:00",
-		                            "to": "2017-03-20T14:00-04:00"
-		                        }
-		                    }
-		                }
-		            ]
-		        }
-		    }
-=======
         _tweets = _es.search(index="ctrls_001", doc_type="twitter", body={
             "size": 10,
             "query": {
@@ -143,7 +93,6 @@
                     "boost_mode": "replace"
                 }
             }
->>>>>>> 8299e58c
         })["hits"]["hits"]
         self.tweets = [t["_source"]["tweet"] for t in _tweets]
         self.mapUserTweet = {}
@@ -228,6 +177,8 @@
             response.delete_cookie(app.session_cookie_name, domain=domain)
             return
 
+        # TODO: Jonatas, você tem certeza que é necessário apagar o cookie antes de setá-lo?
+        response.delete_cookie(app.session_cookie_name, domain=domain)
         expires = time.time() + 3650 * 24 * 3600
         response.set_cookie(app.session_cookie_name, session.userId,
                             expires=time.strftime("%a, %d-%b-%Y %T GMT", time.gmtime(expires)),
@@ -262,13 +213,9 @@
     # Get the HTML content.
     tweetHtml = tweetJson['html']
 
-    if(tweet['text'].find('sam') != -1 and tweet['text'].find('dean') != -1):
-	context = "a serie Supernatural"
-    else:
-        context = "a times de futebol brasileiro"
     # Render the annotation page.
     return render_template('tweet_annotation.html', userId=session.userId, tweetId=tweet['id_str'],
-                           tweet=tweetHtml, context=context)
+                           tweet=tweetHtml, context=u"à série Supernatural")
 
 
 @app.route('/annotate', methods=['GET', 'POST'])
